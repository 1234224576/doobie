// Copyright (c) 2013-2018 Rob Norris and Contributors
// This software is licensed under the MIT License (MIT).
// For more information see LICENSE or https://opensource.org/licenses/MIT

package doobie

import shapeless.HList

/** Mixin containing aliases for the most commonly used types and modules from doobie-core. */
trait Aliases extends Types with Modules

/** Mixin containing aliases for the most commonly used types from doobie-core. */
trait Types {
<<<<<<< HEAD
  /** @group Type Aliases - Core */ type Meta[A]                    = doobie.util.Meta[A]
  /** @group Type Aliases - Core */ type Get[A]                     = doobie.util.Get[A]
  /** @group Type Aliases - Core */ type Put[A]                     = doobie.util.Put[A]
  /** @group Type Aliases - Core */ type Read[A]                    = doobie.util.Read[A]
  /** @group Type Aliases - Core */ type Write[A]                   = doobie.util.Write[A]
  /** @group Type Aliases - Core */ type Query[A,B]                 = doobie.util.query.Query[A,B]
  /** @group Type Aliases - Core */ type Update[A]                  = doobie.util.update.Update[A]
  /** @group Type Aliases - Core */ type Query0[A]                  = doobie.util.query.Query0[A]
  /** @group Type Aliases - Core */ type Update0                    = doobie.util.update.Update0
  /** @group Type Aliases - Core */ type SqlState                   = doobie.enum.SqlState
  /** @group Type Aliases - Core */ type Param[A]                   = doobie.util.param.Param[A]
  /** @group Type Aliases - Core */ type Transactor[M[_]]           = doobie.util.transactor.Transactor[M]

  /** @group Type Aliases - Core */
  @deprecated("Manage logging by swapping out the logger associated with your Transactor prior to calling `transact`.", "0.7.0")
  type LogHandler = doobie.util.log.LogHandler

  /** @group Type Aliases - Core */ type Fragment                   = doobie.util.fragment.Fragment
  /** @group Type Aliases - Core */ type KleisliInterpreter[F[_]]   = doobie.free.KleisliInterpreter[F]
=======
  /** @group Type Aliases - Core */ type Meta[A]                  = doobie.util.Meta[A]
  /** @group Type Aliases - Core */ type Get[A]                   = doobie.util.Get[A]
  /** @group Type Aliases - Core */ type Put[A]                   = doobie.util.Put[A]
  /** @group Type Aliases - Core */ type Read[A]                  = doobie.util.Read[A]
  /** @group Type Aliases - Core */ type Write[A]                 = doobie.util.Write[A]
  /** @group Type Aliases - Core */ type Query[A,B]               = doobie.util.query.Query[A,B]
  /** @group Type Aliases - Core */ type Update[A]                = doobie.util.update.Update[A]
  /** @group Type Aliases - Core */ type Query0[A]                = doobie.util.query.Query0[A]
  /** @group Type Aliases - Core */ type Update0                  = doobie.util.update.Update0
  /** @group Type Aliases - Core */ type SqlState                 = doobie.enum.SqlState
  /** @group Type Aliases - Core */ type Param[A <: HList]        = doobie.util.param.Param[A]
  /** @group Type Aliases - Core */ type Transactor[M[_]]         = doobie.util.transactor.Transactor[M]
  /** @group Type Aliases - Core */ type LogHandler               = doobie.util.log.LogHandler
  /** @group Type Aliases - Core */ type Fragment                 = doobie.util.fragment.Fragment
  /** @group Type Aliases - Core */ type KleisliInterpreter[F[_]] = doobie.free.KleisliInterpreter[F]
>>>>>>> a79a0cfd
  /** @group Type Aliases - Core */ type DataSourceTransactor[F[_]] = doobie.util.transactor.Transactor.Aux[F, javax.sql.DataSource]
}

/** Mixin containing aliases for the most commonly used modules from doobie-core. */
trait Modules {
  /** @group Module Aliases - Core */ val  Meta               = doobie.util.Meta
  /** @group Module Aliases - Core */ val  Get                = doobie.util.Get
  /** @group Module Aliases - Core */ val  Put                = doobie.util.Put
  /** @group Module Aliases - Core */ val  Read               = doobie.util.Read
  /** @group Module Aliases - Core */ val  Write              = doobie.util.Write
  /** @group Module Aliases - Core */ val  Query              = doobie.util.query.Query
  /** @group Module Aliases - Core */ val  Update             = doobie.util.update.Update
  /** @group Module Aliases - Core */ val  Query0             = doobie.util.query.Query0
  /** @group Module Aliases - Core */ val  Update0            = doobie.util.update.Update0
  /** @group Module Aliases - Core */ val  SqlState           = doobie.enum.SqlState
  /** @group Module Aliases - Core */ val  Param              = doobie.util.param.Param
  /** @group Module Aliases - Core */ val  Transactor         = doobie.util.transactor.Transactor

  /** @group Module Aliases - Core */
  @deprecated("Manage logging by swapping out the logger associated with your Transactor prior to calling `transact`.", "0.7.0")
  val  LogHandler         = doobie.util.log.LogHandler

  /** @group Module Aliases - Core */ val  Fragment           = doobie.util.fragment.Fragment
  /** @group Module Aliases - Core */ val  KleisliInterpreter = doobie.free.KleisliInterpreter
  /** @group Module Aliases - Core */ val  Fragments          = doobie.util.fragments
  /** @group Module Aliases - Core */ val  ExecutionContexts  = doobie.util.ExecutionContexts
}<|MERGE_RESOLUTION|>--- conflicted
+++ resolved
@@ -11,7 +11,6 @@
 
 /** Mixin containing aliases for the most commonly used types from doobie-core. */
 trait Types {
-<<<<<<< HEAD
   /** @group Type Aliases - Core */ type Meta[A]                    = doobie.util.Meta[A]
   /** @group Type Aliases - Core */ type Get[A]                     = doobie.util.Get[A]
   /** @group Type Aliases - Core */ type Put[A]                     = doobie.util.Put[A]
@@ -22,7 +21,7 @@
   /** @group Type Aliases - Core */ type Query0[A]                  = doobie.util.query.Query0[A]
   /** @group Type Aliases - Core */ type Update0                    = doobie.util.update.Update0
   /** @group Type Aliases - Core */ type SqlState                   = doobie.enum.SqlState
-  /** @group Type Aliases - Core */ type Param[A]                   = doobie.util.param.Param[A]
+  /** @group Type Aliases - Core */ type Param[A <: HList]          = doobie.util.param.Param[A]
   /** @group Type Aliases - Core */ type Transactor[M[_]]           = doobie.util.transactor.Transactor[M]
 
   /** @group Type Aliases - Core */
@@ -31,23 +30,6 @@
 
   /** @group Type Aliases - Core */ type Fragment                   = doobie.util.fragment.Fragment
   /** @group Type Aliases - Core */ type KleisliInterpreter[F[_]]   = doobie.free.KleisliInterpreter[F]
-=======
-  /** @group Type Aliases - Core */ type Meta[A]                  = doobie.util.Meta[A]
-  /** @group Type Aliases - Core */ type Get[A]                   = doobie.util.Get[A]
-  /** @group Type Aliases - Core */ type Put[A]                   = doobie.util.Put[A]
-  /** @group Type Aliases - Core */ type Read[A]                  = doobie.util.Read[A]
-  /** @group Type Aliases - Core */ type Write[A]                 = doobie.util.Write[A]
-  /** @group Type Aliases - Core */ type Query[A,B]               = doobie.util.query.Query[A,B]
-  /** @group Type Aliases - Core */ type Update[A]                = doobie.util.update.Update[A]
-  /** @group Type Aliases - Core */ type Query0[A]                = doobie.util.query.Query0[A]
-  /** @group Type Aliases - Core */ type Update0                  = doobie.util.update.Update0
-  /** @group Type Aliases - Core */ type SqlState                 = doobie.enum.SqlState
-  /** @group Type Aliases - Core */ type Param[A <: HList]        = doobie.util.param.Param[A]
-  /** @group Type Aliases - Core */ type Transactor[M[_]]         = doobie.util.transactor.Transactor[M]
-  /** @group Type Aliases - Core */ type LogHandler               = doobie.util.log.LogHandler
-  /** @group Type Aliases - Core */ type Fragment                 = doobie.util.fragment.Fragment
-  /** @group Type Aliases - Core */ type KleisliInterpreter[F[_]] = doobie.free.KleisliInterpreter[F]
->>>>>>> a79a0cfd
   /** @group Type Aliases - Core */ type DataSourceTransactor[F[_]] = doobie.util.transactor.Transactor.Aux[F, javax.sql.DataSource]
 }
 
