--- conflicted
+++ resolved
@@ -4,17 +4,12 @@
 
 package doobie.util
 
-<<<<<<< HEAD
-import doobie.free.connection.{ ConnectionIO, ConnectionOp, setAutoCommit, commit, rollback, close, unit, delay }
+import doobie.free.connection.{ ConnectionIO, ConnectionOp, setAutoCommit, commit, rollback, close, unit, delay, raiseError }
 import doobie.free.{ Env, KleisliInterpreter }
-=======
-import doobie.free.connection.{ ConnectionIO, ConnectionOp, setAutoCommit, commit, rollback, close, unit, delay, raiseError }
-import doobie.free.KleisliInterpreter
->>>>>>> 1f59b6ce
 import doobie.util.lens._
 import doobie.util.yolo.Yolo
 
-import cats.{ Monad, MonadError, ~> }
+import cats.{ Functor, Monad, MonadError, ~> }
 import cats.data.Kleisli
 import cats.implicits._
 import cats.effect.{ Bracket, Sync, Async, ContextShift }
@@ -77,13 +72,8 @@
      */
     @deprecated("Use Transactor.execB", "0.7.0")
     def wrapK[M[_]: MonadError[?[_], Throwable]](interp: Interpreter[M]) =
-<<<<<<< HEAD
       λ[Kleisli[M, CEnv, ?] ~> Kleisli[M, CEnv, ?]] { ka =>
-=======
-      λ[Kleisli[M, Connection, ?] ~> Kleisli[M, Connection, ?]] { ka =>
         import doobie.syntax.monaderror._
-
->>>>>>> 1f59b6ce
         val beforeʹ = before foldMap interp
         val afterʹ  = after  foldMap interp
         val oopsʹ   = oops   foldMap interp
@@ -136,6 +126,12 @@
     /** A program in `M` that can provide a database connection, given the kernel **/
     def connect: A => M[Connection]
 
+    def env(c: Connection): CEnv =
+      Env(c, logger, blockingContext)
+
+    def connectE(a: A)(implicit ec: Functor[M]): M[CEnv] =
+      connect(a).map(env)
+
     /** A natural transformation for interpreting `ConnectionIO` **/
     def interpreter: Interpreter[M]
 
@@ -168,38 +164,34 @@
      * @group Natural Transformations
      */
     def rawExec(implicit ev: Monad[M]): Kleisli[M, CEnv, ?] ~> M =
-      λ[Kleisli[M, CEnv, ?] ~> M](k => connect(kernel).flatMap(c => k.run(Env(c, logger, blockingContext))))
+      λ[Kleisli[M, CEnv, ?] ~> M](k => connectE(kernel).flatMap(k.run))
 
     /**
      * Natural transformation that provides a connection and binds through a `Kleisli` program
      * using the given `Strategy`, yielding an independent program in `M`.
      * @group Natural Transformations
      */
-<<<<<<< HEAD
+    @deprecated("Use execB", "0.7.0")
     def exec(implicit ev: MonadError[M, Throwable]): Kleisli[M, CEnv, ?] ~> M =
       strategy.wrapK(interpreter) andThen rawExec(ev)
-=======
-    @deprecated("Use execB", "0.7.0")
-    def exec(implicit ev: MonadError[M, Throwable]): Kleisli[M, Connection, ?] ~> M =
-      strategy.wrapK(interpret) andThen rawExec(ev)
->>>>>>> 1f59b6ce
 
     /**
       * Natural transformation that provides a connection and binds through a `Kleisli` program
       * using the given `Strategy`, yielding an independent program in `M`.
       * @group Natural Transformations
       */
-    def execB(implicit ev: Bracket[M, Throwable]): Kleisli[M, Connection, ?] ~> M =
-      λ[Kleisli[M, Connection, ?] ~> M] { ka =>
-        val beforeʹ = strategy.before foldMap interpret
-        val afterʹ  = strategy.after  foldMap interpret
-        val oopsʹ   = strategy.oops   foldMap interpret
-        val alwaysʹ = strategy.always foldMap interpret
+    def execB(implicit ev: Bracket[M, Throwable]): Kleisli[M, CEnv, ?] ~> M =
+      λ[Kleisli[M, CEnv, ?] ~> M] { ka =>
+        val beforeʹ = strategy.before foldMap interpreter
+        val afterʹ  = strategy.after  foldMap interpreter
+        val oopsʹ   = strategy.oops   foldMap interpreter
+        val alwaysʹ = strategy.always foldMap interpreter
 
         val wrap = (beforeʹ *> ka <* afterʹ)
           .onError { case NonFatal(_) => oopsʹ }
 
-        connect(kernel).bracket(wrap.run)(alwaysʹ.run)
+        connectE(kernel).bracket(wrap.run)(alwaysʹ.run)
+
       }
 
     /**
@@ -209,7 +201,7 @@
      * @group Natural Transformations
      */
     def rawTrans(implicit ev: Monad[M]): ConnectionIO ~> M =
-      λ[ConnectionIO ~> M](f => connect(kernel).flatMap(c => f.foldMap(interpreter).run(Env(c, logger, blockingContext))))
+      λ[ConnectionIO ~> M](f => connectE(kernel).flatMap(f.foldMap(interpreter).run))
 
     /**
       * Natural transformation that provides a connection and binds through a `ConnectionIO` program
@@ -231,31 +223,24 @@
       λ[ConnectionIO ~> M] { f =>
         val wrap = (strategy.before *> f <* strategy.after)
           .onError { case NonFatal(_) => strategy.oops }
-        def release(c: Connection) = run(c).apply(strategy.always)
-
-<<<<<<< HEAD
-      // Lift a natural translation over an functor to one over its free monad.
-      def liftF[F[_], G[_]: Monad](nat: F ~> G) =
-        λ[Free[F, ?] ~> G](_.foldMap(nat))
-
-      def nat(c: Connection): ConnectionIO ~> M =
-        liftF(interpreter andThen applyKleisli(Env(c, logger, blockingContext)))
-
-      eval(connect(kernel)).flatMap(c => pa.translate(nat(c)))
-=======
-        connect(kernel).bracket(c => run(c).apply(wrap))(release)
-      }
->>>>>>> 1f59b6ce
+
+        def release(c: CEnv) = run(c).apply(strategy.always)
+
+        connectE(kernel)
+          .bracket(c => run(c).apply(wrap))(release)
+      }
 
     def rawTransP[T](implicit ev: Monad[M]): Stream[ConnectionIO, ?] ~> Stream[M, ?] =
       λ[Stream[ConnectionIO, ?] ~> Stream[M, ?]] { s =>
-        eval(connect(kernel)).flatMap(c => s.translate(run(c)))
+        eval(connect(kernel))
+        .map(Env(_, logger, blockingContext))
+        .flatMap(c => s.translate(run(c)))
       }
 
     def transP(implicit ev: Monad[M]): Stream[ConnectionIO, ?] ~> Stream[M, ?] =
       λ[Stream[ConnectionIO, ?] ~> Stream[M, ?]] { s =>
-        val acquire = connect(kernel)
-        def release(c: Connection) = run(c).apply(strategy.always)
+        val acquire = connectE(kernel)
+        def release(c: CEnv) = run(c).apply(strategy.always)
 
         Stream.bracket(acquire)(release).flatMap { c =>
           (eval_(strategy.before) ++ s ++ eval_(strategy.after))
@@ -264,9 +249,9 @@
         }
       }
 
-    private def run(c: Connection)(implicit ev: Monad[M]): ConnectionIO ~> M =
+    private def run(c: CEnv)(implicit ev: Monad[M]): ConnectionIO ~> M =
       λ[ConnectionIO ~> M] { f =>
-        f.foldMap(interpret).run(c)
+        f.foldMap(interpreter).run(c)
       }
 
     @SuppressWarnings(Array("org.wartremover.warts.DefaultArguments"))
